//
// Copyright © 2025 Terragon Labs. All rights reserved.
//
// Licensed under the Apache License, Version 2.0 (the "License");
// you may not use this file except in compliance with the License.
// You may obtain a copy of the License at
//
// http://www.apache.org/licenses/LICENSE-2.0
//
// Unless required by applicable law or agreed to in writing, software
// distributed under the License is distributed on an "AS IS" BASIS,
// WITHOUT WARRANTIES OR CONDITIONS OF ANY KIND, either express or implied.
// See the License for the specific language governing permissions and
// limitations under the License.
//

package com.terragon.kotlinffetch

import io.ktor.client.*
import io.ktor.client.request.*
import io.ktor.client.statement.*
import kotlinx.serialization.Serializable
import kotlinx.serialization.json.Json
import kotlinx.serialization.json.JsonElement
import kotlinx.serialization.json.JsonObject
import kotlinx.serialization.json.JsonPrimitive
<<<<<<< HEAD
import kotlinx.serialization.json.contentOrNull
=======
>>>>>>> 79ad939b
import org.jsoup.Jsoup
import org.jsoup.nodes.Document

/// Represents a single entry from an AEM index response
typealias FFetchEntry = Map<String, Any?>

/// Represents the JSON response structure from AEM indices
@Serializable
data class FFetchResponse(
    /// Total number of entries available
    val total: Int,
    
    /// Current offset in the result set
    val offset: Int,
    
    /// Maximum number of entries requested
    val limit: Int,
    
    /// Array of data entries
    val data: List<JsonObject>
) {
    fun toFFetchEntries(): List<FFetchEntry> {
        return data.map { jsonObject ->
            jsonObject.entries.associate { (key, value) ->
                key to when (value) {
                    is JsonPrimitive -> {
<<<<<<< HEAD
                        val content = value.contentOrNull ?: "null"
                        // Remove surrounding quotes if they exist (handles literal quote characters in buildJsonObject)
                        content.removeSurrounding("\"")
                    }
                    else -> value.toString()
=======
                        if (value.isString) {
                            // For string primitives, use the content directly 
                            // This preserves escaped characters from JSON parsing
                            value.content
                        } else {
                            // For non-string primitives, convert to string
                            value.toString()
                        }
                    }
                    else -> {
                        // For non-primitives (arrays, objects), use toString and remove quotes
                        value.toString().removeSurrounding("\"")
                    }
>>>>>>> 79ad939b
                }
            }
        }
    }
}

/// Errors that can occur during FFetch operations
sealed class FFetchError(message: String, cause: Throwable? = null) : Exception(message, cause) {
    class InvalidURL(url: String) : FFetchError("Invalid URL: $url")
    class NetworkError(cause: Throwable) : FFetchError("Network error: ${cause.message}", cause)
    class DecodingError(cause: Throwable) : FFetchError("Decoding error: ${cause.message}", cause)
    object InvalidResponse : FFetchError("Invalid response format")
    object DocumentNotFound : FFetchError("Document not found")
    class OperationFailed(message: String) : FFetchError("Operation failed: $message")
}

/// Cache configuration for FFetch requests
data class FFetchCacheConfig(
    /// Whether to ignore cache and always fetch from server
    val noCache: Boolean = false,
    
    /// Whether to only use cache and never fetch from server
    val cacheOnly: Boolean = false,
    
    /// Whether to use cache if available, otherwise fetch from server
    val cacheElseLoad: Boolean = false,
    
    /// Maximum age in seconds for cached responses
    val maxAge: Long? = null,
    
    /// Whether to ignore server cache control headers
    val ignoreServerCacheControl: Boolean = false
) {
    companion object {
        /// Default cache configuration that respects HTTP cache control headers
        val Default = FFetchCacheConfig()
        
        /// Cache configuration that ignores cache and always fetches from server
        val NoCache = FFetchCacheConfig(noCache = true)
        
        /// Cache configuration that only uses cache and never fetches from server
        val CacheOnly = FFetchCacheConfig(cacheOnly = true)
        
        /// Cache configuration that uses cache if available, otherwise fetches from server
        val CacheElseLoad = FFetchCacheConfig(cacheElseLoad = true)
    }
}

/// Interface for HTTP client abstraction
interface FFetchHTTPClient {
    suspend fun fetch(url: String, cacheConfig: FFetchCacheConfig = FFetchCacheConfig.Default): Pair<String, HttpResponse>
}

/// Interface for HTML parsing abstraction
interface FFetchHTMLParser {
    fun parse(html: String): Document
}

/// Default HTTP client implementation using Ktor
class DefaultFFetchHTTPClient(private val client: HttpClient) : FFetchHTTPClient {
    override suspend fun fetch(url: String, cacheConfig: FFetchCacheConfig): Pair<String, HttpResponse> {
        try {
            val response = client.get(url)
            val content = response.bodyAsText()
            return Pair(content, response)
        } catch (e: Exception) {
            throw FFetchError.NetworkError(e)
        }
    }
}

/// Default HTML parser implementation using Jsoup
class DefaultFFetchHTMLParser : FFetchHTMLParser {
    override fun parse(html: String): Document {
        return try {
            Jsoup.parse(html)
        } catch (e: Exception) {
            throw FFetchError.DecodingError(e)
        }
    }
}

/// Configuration context for FFetch operations
class FFetchContext(
    /// Size of chunks to fetch during pagination
    var chunkSize: Int = 255,
    
    /// Whether to reload cache (deprecated - use cacheConfig instead)
    var cacheReload: Boolean = false,
    
    /// Cache configuration for HTTP requests
    var cacheConfig: FFetchCacheConfig = FFetchCacheConfig.Default,
    
    /// Name of the sheet to query (for multi-sheet responses)
    var sheetName: String? = null,
    
    /// HTTP client for making requests
    var httpClient: FFetchHTTPClient = DefaultFFetchHTTPClient(HttpClient()),
    
    /// HTML parser for parsing documents
    var htmlParser: FFetchHTMLParser = DefaultFFetchHTMLParser(),
    
    /// Total number of entries (set after first request)
    var total: Int? = null,
    
    /// Maximum number of concurrent operations
    var maxConcurrency: Int = 5,
    
    /// Set of allowed hostnames for document following (security feature)
    /// By default, only the hostname of the initial request is allowed
    /// Use "*" to allow all hostnames
    var allowedHosts: MutableSet<String> = mutableSetOf()
) {
    /// Copy method to ensure mutable collections are deep copied
    fun copy(
        chunkSize: Int = this.chunkSize,
        cacheReload: Boolean = this.cacheReload,
        cacheConfig: FFetchCacheConfig = this.cacheConfig,
        sheetName: String? = this.sheetName,
        httpClient: FFetchHTTPClient = this.httpClient,
        htmlParser: FFetchHTMLParser = this.htmlParser,
        total: Int? = this.total,
        maxConcurrency: Int = this.maxConcurrency,
        allowedHosts: MutableSet<String> = this.allowedHosts.toMutableSet()
    ): FFetchContext {
        return FFetchContext(
            chunkSize = chunkSize,
            cacheReload = cacheReload,
            cacheConfig = cacheConfig,
            sheetName = sheetName,
            httpClient = httpClient,
            htmlParser = htmlParser,
            total = total,
            maxConcurrency = maxConcurrency,
            allowedHosts = allowedHosts
        )
    }
    
    override fun equals(other: Any?): Boolean {
        if (this === other) return true
        if (javaClass != other?.javaClass) return false
        
        other as FFetchContext
        
        if (chunkSize != other.chunkSize) return false
        if (cacheReload != other.cacheReload) return false
        if (cacheConfig != other.cacheConfig) return false
        if (sheetName != other.sheetName) return false
        if (httpClient != other.httpClient) return false
        if (htmlParser != other.htmlParser) return false
        if (total != other.total) return false
        if (maxConcurrency != other.maxConcurrency) return false
        if (allowedHosts != other.allowedHosts) return false
        
        return true
    }
    
    override fun hashCode(): Int {
        var result = chunkSize
        result = 31 * result + cacheReload.hashCode()
        result = 31 * result + cacheConfig.hashCode()
        result = 31 * result + (sheetName?.hashCode() ?: 0)
        result = 31 * result + httpClient.hashCode()
        result = 31 * result + htmlParser.hashCode()
        result = 31 * result + (total ?: 0)
        result = 31 * result + maxConcurrency
        result = 31 * result + allowedHosts.hashCode()
        return result
    }
    
    override fun toString(): String {
        return "FFetchContext(chunkSize=$chunkSize, cacheReload=$cacheReload, cacheConfig=$cacheConfig, sheetName=$sheetName, httpClient=$httpClient, htmlParser=$htmlParser, total=$total, maxConcurrency=$maxConcurrency, allowedHosts=$allowedHosts)"
    }
}

/// Transform function type for map operations
typealias FFetchTransform<Input, Output> = suspend (Input) -> Output

/// Predicate function type for filter operations
typealias FFetchPredicate<Element> = suspend (Element) -> Boolean<|MERGE_RESOLUTION|>--- conflicted
+++ resolved
@@ -24,10 +24,7 @@
 import kotlinx.serialization.json.JsonElement
 import kotlinx.serialization.json.JsonObject
 import kotlinx.serialization.json.JsonPrimitive
-<<<<<<< HEAD
 import kotlinx.serialization.json.contentOrNull
-=======
->>>>>>> 79ad939b
 import org.jsoup.Jsoup
 import org.jsoup.nodes.Document
 
@@ -54,17 +51,11 @@
             jsonObject.entries.associate { (key, value) ->
                 key to when (value) {
                     is JsonPrimitive -> {
-<<<<<<< HEAD
-                        val content = value.contentOrNull ?: "null"
-                        // Remove surrounding quotes if they exist (handles literal quote characters in buildJsonObject)
-                        content.removeSurrounding("\"")
-                    }
-                    else -> value.toString()
-=======
                         if (value.isString) {
-                            // For string primitives, use the content directly 
-                            // This preserves escaped characters from JSON parsing
-                            value.content
+                            // For string primitives, use contentOrNull to get the actual content
+                            // and remove surrounding quotes if they exist (handles literal quote characters in buildJsonObject)
+                            val content = value.contentOrNull ?: "null"
+                            content.removeSurrounding("\"")
                         } else {
                             // For non-string primitives, convert to string
                             value.toString()
@@ -74,7 +65,6 @@
                         // For non-primitives (arrays, objects), use toString and remove quotes
                         value.toString().removeSurrounding("\"")
                     }
->>>>>>> 79ad939b
                 }
             }
         }
