--- conflicted
+++ resolved
@@ -194,32 +194,20 @@
         return true
     }
     
-<<<<<<< HEAD
-    val hostname = url.host ?: return false
-    
-    // For non-default ports, require explicit hostname:port permission
-    if (url.port != -1) {
-        val hostnameWithPort = "${hostname}:${url.port}"
-        return context.allowedHosts.contains(hostnameWithPort)
-    }
-    
-    // For default ports, check for hostname-only permission
-    return context.allowedHosts.contains(hostname)
-=======
     // Allow if hostname matches any in the allowlist
     // Include port number for security - different ports should be treated as different hostnames
     val hostname = url.host ?: return false
     val port = url.port
     val defaultPort = getDefaultPort(url.protocol)
     
-    // Create hostname with port only if it's not the default port
-    val hostnameWithPort = if (port != -1 && port != defaultPort) {
-        "$hostname:$port"
-    } else {
-        hostname
-    }
-    
-    return context.allowedHosts.contains(hostnameWithPort)
+    // For non-default ports, require explicit hostname:port permission
+    if (port != -1 && port != defaultPort) {
+        val hostnameWithPort = "$hostname:$port"
+        return context.allowedHosts.contains(hostnameWithPort)
+    }
+    
+    // For default ports, check for hostname-only permission
+    return context.allowedHosts.contains(hostname)
 }
 
 /// Get default port for protocol
@@ -229,7 +217,6 @@
         "https" -> 443
         else -> -1
     }
->>>>>>> 16a744d6
 }
 
 // MARK: - Hostname Security Configuration
